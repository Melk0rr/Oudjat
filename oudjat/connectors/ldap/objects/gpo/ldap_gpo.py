import re
from enum import Enum
from typing import TYPE_CHECKING, Dict, List, Union

from ..definitions import UUID_REG
from ..ldap_object import LDAPObject
from .ms_gppref import MS_GPPREF

if TYPE_CHECKING:
    from ..ldap_entry import LDAPEntry

if TYPE_CHECKING:
    from ...ldap_connector import LDAPConnector
    from ..ldap_entry import LDAPEntry


class LDAPGPOScope(Enum):
    """GPO scope enumeration"""

    USER = "gPCUserExtensionNames"
    MACHINE = "gPCMachineExtensionNames"


class LDAPGPOState(Enum):
    """GPO state enumeration"""

    ENABLED = 0
    DISABLED = 1
    ENFORCED = 2


class LDAPGroupPolicyObject(LDAPObject):
    """A class to manipulate Group Policy Objects"""

    # ****************************************************************
    # Attributes & Constructors
    def __init__(self, ldap_entry: "LDAPEntry"):
<<<<<<< HEAD
        """Constructor"""
=======
        """
        Initializes an instance of LDAPGPO.

        This constructor takes an LDAP entry as input and initializes the object with necessary attributes derived from the entry.

        Args:
            ldap_entry (LDAPEntry): An LDAP entry representing a group policy object.
        """
>>>>>>> e0842f18
        super().__init__(ldap_entry=ldap_entry)

        self.display_name = self.entry.get("displayName")

        self.scope = None
        self.state = None

        wql = self.entry.get("gPCWQLFilter", None)

        if wql is not None:
            self.state = LDAPGPOState(int(wql.split(";")[-1][0]))

        try:
            if self.entry.get(LDAPGPOScope.USER.value) is not None:
                self.scope = LDAPGPOScope.USER

            else:
                self.scope = LDAPGPOScope.MACHINE

        except Exception as e:
            raise (f"LDAPGPO::Error while trying to get group policy scope\n{e}")

        guids = re.findall(UUID_REG, self.entry.get(self.scope.value))
        self.infos = {guid: MS_GPPREF[guid] for guid in guids}

    # ****************************************************************
    # Methods

    def get_display_name(self) -> str:
        """
        Getter for GPO display name.

        Returns:
            str: The display name of the group policy object.
        """
        return self.display_name

    def get_infos(self) -> List[str]:
        """
        Getter for policy GUIDs.

        Returns:
            List[str]: A list of GUIDs associated with the group policy preferences.
        """
        return self.infos

    def get_linked_objects(
        self,
        ldap_connector: "LDAPConnector",
        attributes: Union[str, List[str]] = None,
        ou: str = "*",
<<<<<<< HEAD
    ) -> List["LDAPEntry"]:
        """Gets the gpo linked objects"""
=======
    ) -> List["LDAPEntry"]:  # noqa: F821
        """
        Gets the GPO linked objects.
        This method searches for LDAP entries that are linked to the current group policy object (GPO).

        Args:
            ldap_connector (LDAPConnector)              : An instance of an LDAP connector used to perform the search operation.
            attributes (Union[str, List[str], optional) : The attributes to retrieve from the linked LDAP entries.
            ou (str, optional)                          : The organizational unit (OU) in which to search for linked objects.

        Returns:
            List["LDAPEntry"]: A list of LDAPEntry instances that are linked to the current GPO.
        """

        search_filter = f"(gPLink={f'*{self.name}*'})(name={ou})"
>>>>>>> e0842f18

        return ldap_connector.get_ou(
            search_filter=f"(gPLink={f'*{self.name}*'})(name={ou})", attributes=attributes
        )

    def to_dict(self) -> Dict:
        """
        Converts the current instance into a dict.
        This method converts the group policy object (GPO) and its related information into a dictionary format for easier serialization or transmission.

        Returns:
            Dict: A dictionary containing the GPO's display name, scope, state, and linked GUIDs.
        """

        base_dict = super().to_dict()

        return {
            **base_dict,
            "displayName": self.display_name,
            "scope": self.scope.name,
            "state": self.state.name,
            "infos": " - ".join(self.infos.values()),
        }

    # ****************************************************************
    # Static methods
<|MERGE_RESOLUTION|>--- conflicted
+++ resolved
@@ -1,146 +1,137 @@
-import re
-from enum import Enum
-from typing import TYPE_CHECKING, Dict, List, Union
-
-from ..definitions import UUID_REG
-from ..ldap_object import LDAPObject
-from .ms_gppref import MS_GPPREF
-
-if TYPE_CHECKING:
-    from ..ldap_entry import LDAPEntry
-
-if TYPE_CHECKING:
-    from ...ldap_connector import LDAPConnector
-    from ..ldap_entry import LDAPEntry
-
-
-class LDAPGPOScope(Enum):
-    """GPO scope enumeration"""
-
-    USER = "gPCUserExtensionNames"
-    MACHINE = "gPCMachineExtensionNames"
-
-
-class LDAPGPOState(Enum):
-    """GPO state enumeration"""
-
-    ENABLED = 0
-    DISABLED = 1
-    ENFORCED = 2
-
-
-class LDAPGroupPolicyObject(LDAPObject):
-    """A class to manipulate Group Policy Objects"""
-
-    # ****************************************************************
-    # Attributes & Constructors
-    def __init__(self, ldap_entry: "LDAPEntry"):
-<<<<<<< HEAD
-        """Constructor"""
-=======
-        """
-        Initializes an instance of LDAPGPO.
-
-        This constructor takes an LDAP entry as input and initializes the object with necessary attributes derived from the entry.
-
-        Args:
-            ldap_entry (LDAPEntry): An LDAP entry representing a group policy object.
-        """
->>>>>>> e0842f18
-        super().__init__(ldap_entry=ldap_entry)
-
-        self.display_name = self.entry.get("displayName")
-
-        self.scope = None
-        self.state = None
-
-        wql = self.entry.get("gPCWQLFilter", None)
-
-        if wql is not None:
-            self.state = LDAPGPOState(int(wql.split(";")[-1][0]))
-
-        try:
-            if self.entry.get(LDAPGPOScope.USER.value) is not None:
-                self.scope = LDAPGPOScope.USER
-
-            else:
-                self.scope = LDAPGPOScope.MACHINE
-
-        except Exception as e:
-            raise (f"LDAPGPO::Error while trying to get group policy scope\n{e}")
-
-        guids = re.findall(UUID_REG, self.entry.get(self.scope.value))
-        self.infos = {guid: MS_GPPREF[guid] for guid in guids}
-
-    # ****************************************************************
-    # Methods
-
-    def get_display_name(self) -> str:
-        """
-        Getter for GPO display name.
-
-        Returns:
-            str: The display name of the group policy object.
-        """
-        return self.display_name
-
-    def get_infos(self) -> List[str]:
-        """
-        Getter for policy GUIDs.
-
-        Returns:
-            List[str]: A list of GUIDs associated with the group policy preferences.
-        """
-        return self.infos
-
-    def get_linked_objects(
-        self,
-        ldap_connector: "LDAPConnector",
-        attributes: Union[str, List[str]] = None,
-        ou: str = "*",
-<<<<<<< HEAD
-    ) -> List["LDAPEntry"]:
-        """Gets the gpo linked objects"""
-=======
-    ) -> List["LDAPEntry"]:  # noqa: F821
-        """
-        Gets the GPO linked objects.
-        This method searches for LDAP entries that are linked to the current group policy object (GPO).
-
-        Args:
-            ldap_connector (LDAPConnector)              : An instance of an LDAP connector used to perform the search operation.
-            attributes (Union[str, List[str], optional) : The attributes to retrieve from the linked LDAP entries.
-            ou (str, optional)                          : The organizational unit (OU) in which to search for linked objects.
-
-        Returns:
-            List["LDAPEntry"]: A list of LDAPEntry instances that are linked to the current GPO.
-        """
-
-        search_filter = f"(gPLink={f'*{self.name}*'})(name={ou})"
->>>>>>> e0842f18
-
-        return ldap_connector.get_ou(
-            search_filter=f"(gPLink={f'*{self.name}*'})(name={ou})", attributes=attributes
-        )
-
-    def to_dict(self) -> Dict:
-        """
-        Converts the current instance into a dict.
-        This method converts the group policy object (GPO) and its related information into a dictionary format for easier serialization or transmission.
-
-        Returns:
-            Dict: A dictionary containing the GPO's display name, scope, state, and linked GUIDs.
-        """
-
-        base_dict = super().to_dict()
-
-        return {
-            **base_dict,
-            "displayName": self.display_name,
-            "scope": self.scope.name,
-            "state": self.state.name,
-            "infos": " - ".join(self.infos.values()),
-        }
-
-    # ****************************************************************
-    # Static methods
+import re
+from enum import Enum
+from typing import TYPE_CHECKING, Dict, List, Union
+
+from ..definitions import UUID_REG
+from ..ldap_object import LDAPObject
+from .ms_gppref import MS_GPPREF
+
+if TYPE_CHECKING:
+    from ..ldap_entry import LDAPEntry
+
+if TYPE_CHECKING:
+    from ...ldap_connector import LDAPConnector
+    from ..ldap_entry import LDAPEntry
+
+
+class LDAPGPOScope(Enum):
+    """GPO scope enumeration"""
+
+    USER = "gPCUserExtensionNames"
+    MACHINE = "gPCMachineExtensionNames"
+
+
+class LDAPGPOState(Enum):
+    """GPO state enumeration"""
+
+    ENABLED = 0
+    DISABLED = 1
+    ENFORCED = 2
+
+
+class LDAPGroupPolicyObject(LDAPObject):
+    """A class to manipulate Group Policy Objects"""
+
+    # ****************************************************************
+    # Attributes & Constructors
+    def __init__(self, ldap_entry: "LDAPEntry"):
+        """
+        Initializes an instance of LDAPGPO.
+
+        This constructor takes an LDAP entry as input and initializes the object with necessary attributes derived from the entry.
+
+        Args:
+            ldap_entry (LDAPEntry): An LDAP entry representing a group policy object.
+        """
+        super().__init__(ldap_entry=ldap_entry)
+
+        self.display_name = self.entry.get("displayName")
+
+        self.scope = None
+        self.state = None
+
+        wql = self.entry.get("gPCWQLFilter", None)
+
+        if wql is not None:
+            self.state = LDAPGPOState(int(wql.split(";")[-1][0]))
+
+        try:
+            if self.entry.get(LDAPGPOScope.USER.value) is not None:
+                self.scope = LDAPGPOScope.USER
+
+            else:
+                self.scope = LDAPGPOScope.MACHINE
+
+        except Exception as e:
+            raise (f"LDAPGPO::Error while trying to get group policy scope\n{e}")
+
+        guids = re.findall(UUID_REG, self.entry.get(self.scope.value))
+        self.infos = {guid: MS_GPPREF[guid] for guid in guids}
+
+    # ****************************************************************
+    # Methods
+
+    def get_display_name(self) -> str:
+        """
+        Getter for GPO display name.
+
+        Returns:
+            str: The display name of the group policy object.
+        """
+        return self.display_name
+
+    def get_infos(self) -> List[str]:
+        """
+        Getter for policy GUIDs.
+
+        Returns:
+            List[str]: A list of GUIDs associated with the group policy preferences.
+        """
+        return self.infos
+
+    def get_linked_objects(
+        self,
+        ldap_connector: "LDAPConnector",
+        attributes: Union[str, List[str]] = None,
+        ou: str = "*",
+    ) -> List["LDAPEntry"]:  # noqa: F821
+        """
+        Gets the GPO linked objects.
+        This method searches for LDAP entries that are linked to the current group policy object (GPO).
+
+        Args:
+            ldap_connector (LDAPConnector)              : An instance of an LDAP connector used to perform the search operation.
+            attributes (Union[str, List[str], optional) : The attributes to retrieve from the linked LDAP entries.
+            ou (str, optional)                          : The organizational unit (OU) in which to search for linked objects.
+
+        Returns:
+            List["LDAPEntry"]: A list of LDAPEntry instances that are linked to the current GPO.
+        """
+
+        search_filter = f"(gPLink={f'*{self.name}*'})(name={ou})"
+
+        return ldap_connector.get_ou(
+            search_filter=f"(gPLink={f'*{self.name}*'})(name={ou})", attributes=attributes
+        )
+
+    def to_dict(self) -> Dict:
+        """
+        Converts the current instance into a dict.
+        This method converts the group policy object (GPO) and its related information into a dictionary format for easier serialization or transmission.
+
+        Returns:
+            Dict: A dictionary containing the GPO's display name, scope, state, and linked GUIDs.
+        """
+
+        base_dict = super().to_dict()
+
+        return {
+            **base_dict,
+            "displayName": self.display_name,
+            "scope": self.scope.name,
+            "state": self.state.name,
+            "infos": " - ".join(self.infos.values()),
+        }
+
+    # ****************************************************************
+    # Static methods