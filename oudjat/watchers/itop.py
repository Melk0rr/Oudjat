""" iTop module used to generate iTop tickets """
import json
import sys

import requests

<<<<<<< HEAD
=======
from oudjat.utils.dictionary_join import join_dictionary_items

>>>>>>> 8fec558b

def new_ticket(itop_user, itop_pwd, ticket_data):
  """ Create a new itop ticket """
  if len(ticket_data.keys()) != 5:
    print(f"Those keys must be provided: host, service, service_status, service_state_type\n")
    sys.exit()

  else:
<<<<<<< HEAD
    print(str(sys.argv))
    host = sys.argv[1]
    service = sys.argv[2]
    service_status = sys.argv[3]
    service_state_type = sys.argv[4]
=======
    print(join_dictionary_items(ticket_data, "\n"))
    host = ticket_data["host"]
    service = ticket_data["service"]
    service_status = ticket_data["service_status"]
    service_state_type = ticket_data["service_state_type"]
>>>>>>> 8fec558b

  if (service_status != "OK") and (service_status != "UP") and (service_state_type == "HARD"):
    json_data = {
        "operation": "core/create",
        "class": ticket_data["class"],
        "fields": {
            "title": ticket_data["title"],
            "description": ticket_data["description"],
            "org_id": f"SELECT Organization AS O JOIN FunctionalCI AS CI ON CI.org_id = O.id WHERE CI.name={host}",
            "functionalcis_list": [
                {
                    "functionalci_id": f"SELECT FunctionalCI WHERE name={host}",
                    "impact_code": "manual",
                }
            ],
        },
        "comment": ticket_data["comment"],
        "output_fields": "id",
    }

    encoded_data = json.dumps(json_data)
    r = requests.post(
        f"{ticket_data['url']}/webservices/rest.php?version=1.0",
        verify=False,
        data={
            "auth_user": itop_user,
            "auth_pwd": itop_pwd,
            "json_data": encoded_data
        }
    )
    result = json.loads(r.text)

    if result['code'] == 0:
      print("Ticket created.\n")
    else:
      print(f"{result['message']}\n")

  else:
    print("Service state type !='HARD', doing nothing.\n")<|MERGE_RESOLUTION|>--- conflicted
+++ resolved
@@ -4,11 +4,8 @@
 
 import requests
 
-<<<<<<< HEAD
-=======
 from oudjat.utils.dictionary_join import join_dictionary_items
 
->>>>>>> 8fec558b
 
 def new_ticket(itop_user, itop_pwd, ticket_data):
   """ Create a new itop ticket """
@@ -17,19 +14,11 @@
     sys.exit()
 
   else:
-<<<<<<< HEAD
-    print(str(sys.argv))
-    host = sys.argv[1]
-    service = sys.argv[2]
-    service_status = sys.argv[3]
-    service_state_type = sys.argv[4]
-=======
     print(join_dictionary_items(ticket_data, "\n"))
     host = ticket_data["host"]
     service = ticket_data["service"]
     service_status = ticket_data["service_status"]
     service_state_type = ticket_data["service_state_type"]
->>>>>>> 8fec558b
 
   if (service_status != "OK") and (service_status != "UP") and (service_state_type == "HARD"):
     json_data = {
